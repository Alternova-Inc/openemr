<?php
/**
 * orders_results.php
 *
 * @package   OpenEMR
 * @link      https://www.open-emr.org
 * @author    Rod Roark <rod@sunsetsystems.com>
 * @author    Brady Miller <brady.g.miller@gmail.com>
 * @copyright Copyright (c) 2010 Rod Roark <rod@sunsetsystems.com>
 * @copyright Copyright (c) 2017-2019 Brady Miller <brady.g.miller@gmail.com>
 * @license   https://github.com/openemr/openemr/blob/master/LICENSE GNU General Public License 3
 */

require_once("../globals.php");
require_once("$srcdir/options.inc.php");
require_once("$srcdir/lab.inc");

<<<<<<< HEAD
use OpenEMR\Core\Header;
=======
use OpenEMR\Common\Acl\AclMain;
>>>>>>> d97d47cb

// Indicates if we are entering in batch mode.
$form_batch = empty($_GET['batch']) ? 0 : 1;

// Indicates if we are entering in review mode.
$form_review = empty($_GET['review']) ? 0 : 1;

// Check authorization.
$thisauth = AclMain::aclCheckCore('patients', 'med');
if (!$thisauth) {
    die(xlt('Not authorized'));
}

// Check authorization for pending review.
$reviewauth = AclMain::aclCheckCore('patients', 'sign');
if ($form_review and !$reviewauth and !$thisauth) {
    die(xlt('Not authorized'));
}

// Set pid for pending review.
if ($_GET['set_pid'] && $form_review) {
    require_once("$srcdir/pid.inc");
    require_once("$srcdir/patient.inc");
    setpid($_GET['set_pid']);

    $result = getPatientData($pid, "*, DATE_FORMAT(DOB,'%Y-%m-%d') as DOB_YMD");
    ?>
  <script>
    parent.left_nav.setPatient(<?php echo js_escape($result['fname'] . " " . $result['lname']) . "," . js_escape($pid) . "," . js_escape($result['pubpid']) . ",''," . js_escape(" " . xl('DOB') . ": " . oeFormatShortDate($result['DOB_YMD']) . " " . xl('Age') . ": " . getPatientAge($result['DOB_YMD'])); ?>);
  </script>
    <?php
}

if (!$form_batch && !$pid && !$form_review) {
    die(xlt('There is no current patient'));
}

function oresRawData($name, $index)
{
    $s = isset($_POST[$name][$index]) ? $_POST[$name][$index] : '';
    return trim($s);
}

function oresData($name, $index)
{
    $s = isset($_POST[$name][$index]) ? $_POST[$name][$index] : '';
    return add_escape_custom(trim($s));
}

function QuotedOrNull($fld)
{
    if (empty($fld)) {
        return "NULL";
    }

    return "'$fld'";
}

$current_report_id = 0;

if ($_POST['form_submit'] && !empty($_POST['form_line'])) {
    foreach ($_POST['form_line'] as $lino => $line_value) {
        list($order_id, $order_seq, $report_id, $result_id) = explode(':', $line_value);

        // Not using xl() here because this is for debugging only.
        if (empty($order_id)) {
            die("Order ID is missing from line " . text($lino) . ".");
        }

        // If report data exists for this line, save it.
        $date_report = oresData("form_date_report", $lino);

        if (!empty($date_report)) {
            $sets =
            "procedure_order_id = '" . add_escape_custom($order_id) . "', " .
            "procedure_order_seq = '" . add_escape_custom($order_seq) . "', " .
            "date_report = '" . add_escape_custom($date_report) . "', " .
            "date_collected = " . QuotedOrNull(oresData("form_date_collected", $lino)) . ", " .
            "specimen_num = '" . oresData("form_specimen_num", $lino) . "', " .
            "report_status = '" . oresData("form_report_status", $lino) . "'";

            // Set the review status to reviewed.
            if ($form_review) {
                $sets .= ", review_status = 'reviewed'";
            }

            if ($report_id) { // Report already exists.
                sqlStatement("UPDATE procedure_report SET $sets "  .
                "WHERE procedure_report_id = '" . add_escape_custom($report_id) . "'");
            } else { // Add new report.
                $report_id = sqlInsert("INSERT INTO procedure_report SET $sets");
            }
        }

        // If this line had report data entry fields, filled or not, set the
        // "current report ID" which the following result data will link to.
        if (isset($_POST["form_date_report"][$lino])) {
            $current_report_id = $report_id;
        }

        // If there's a report, save corresponding results.
        if ($current_report_id) {
            // Comments and notes will be combined into one comments field.
            $form_comments = oresRawData("form_comments", $lino);
            $form_comments = str_replace("\n", '~', $form_comments);
            $form_comments = str_replace("\r", '', $form_comments);
            $form_notes = oresRawData("form_notes", $lino);
            if ($form_notes !== '') {
                $form_comments .= "\n" . $form_notes;
            }

            $sets =
            "procedure_report_id = '" . add_escape_custom($current_report_id) . "', " .
            "result_code = '" . oresData("form_result_code", $lino) . "', " .
            "result_text = '" . oresData("form_result_text", $lino) . "', " .
            "abnormal = '" . oresData("form_result_abnormal", $lino) . "', " .
            "result = '" . oresData("form_result_result", $lino) . "', " .
            "`range` = '" . oresData("form_result_range", $lino) . "', " .
            "units = '" . oresData("form_result_units", $lino) . "', " .
            "facility = '" . oresData("form_facility", $lino) . "', " .
            "comments = '" . $form_comments . "', " .
            "result_status = '" . oresData("form_result_status", $lino) . "'";
            if ($result_id) { // result already exists
                sqlStatement("UPDATE procedure_result SET $sets "  .
                "WHERE procedure_result_id = '" . add_escape_custom($result_id) . "'");
            } else { // Add new result.
                $result_id = sqlInsert("INSERT INTO procedure_result SET $sets");
            }
        }
    } // end foreach
}
?>
<html>

<head>

<?php Header::setupHeader('datetime-picker'); ?>

<title><?php echo xlt('Procedure Results'); ?></title>

<style>

tr.head {
    font-size: 13px;
    background-color: var(--gray400);
    text-align:center;
}
tr.detail {
    font-size: 13px;
}

.celltext {
    font-size: 13px;
    font-weight: normal;
    border-style: solid;
    border-top-width: 0px;
    border-bottom-width: 0px;
    border-left-width: 0px;
    border-right-width: 0px;
    border-color: var(--gray500);
    background-color: transparent;
    width: 100%;
    color: var(--primary);
}

.celltextfw {
    font-size: 13px;
    font-weight: normal;
    border-style: solid;
    border-top-width: 0px;
    border-bottom-width: 0px;
    border-left-width: 0px;
    border-right-width: 0px;
    border-color: var(--gray500);
    background-color: transparent;
    color: var(--primary);
}

.cellselect {
    font-size: 13px;
    background-color: transparent;
    color: var(--primary);
}

.reccolor {
    color: var(--success);
}

</style>

<script>

// This invokes the find-procedure-type popup.
var ptvarname;
function sel_proc_type(varname) {
 var f = document.forms[0];
 if (typeof varname == 'undefined') varname = 'form_proc_type';
 ptvarname = varname;
 dlgopen('types.php?popup=1&order=' + encodeURIComponent(f[ptvarname].value), '_blank', 800, 500);
}

// This is for callback by the find-procedure-type popup.
// Sets both the selected type ID and its descriptive name.
function set_proc_type(typeid, typename) {
 var f = document.forms[0];
 f[ptvarname].value = typeid;
 f[ptvarname + '_desc'].value = typename;
}

// Helper functions.
function extGetX(elem) {
 var x = 0;
 while(elem != null) {
  x += elem.offsetLeft;
  elem = elem.offsetParent;
 }
 return x;
}
function extGetY(elem) {
 var y = 0;
 while(elem != null) {
  y += elem.offsetTop;
  elem = elem.offsetParent;
 }
 return y;
}

// Show or hide the "extras" div for a result.
var extdiv = null;
function extShow(lino, show) {
 var thisdiv = document.getElementById("ext_" + lino);
 if (extdiv) {
  extdiv.style.visibility = 'hidden';
  extdiv.style.left = '-1000px';
  extdiv.style.top = '0px';
 }
 if (show && thisdiv != extdiv) {
  extdiv = thisdiv;
  var dw = window.innerWidth ? window.innerWidth - 20 : document.body.clientWidth;
  x = dw - extdiv.offsetWidth;
  if (x < 0) x = 0;
  var y = extGetY(show) + show.offsetHeight;
  extdiv.style.left = x;
  extdiv.style.top  = y;
  extdiv.style.visibility = 'visible';
 }
 else {
  extdiv = null;
 }
}

// Helper function for validate.
function prDateRequired(rlino) {
 var f = document.forms[0];
 if (f['form_date_report['+rlino+']'].value.length < 10) {
  alert(<?php echo xlj('Missing report date'); ?>);
  if (f['form_date_report['+rlino+']'].focus)
   f['form_date_report['+rlino+']'].focus();
  return false;
 }
 return true;
}

// Validation at submit time.
function validate(f) {
 var rlino = 0;
 for (var lino = 0; f['form_line['+lino+']']; ++lino) {
  if (f['form_date_report['+lino+']']) {
   rlino = lino;
   if (f['form_report_status['+rlino+']'].selectedIndex > 0) {
    if (!prDateRequired(rlino)) return false;
   }
  }
  var abnstat = f['form_result_abnormal['+lino+']'].selectedIndex > 0;
  if (abnstat && !prDateRequired(rlino)) return false;
 }
 top.restoreSession();
 return true;
}

$(function () {
  $('.datepicker').datetimepicker({
    <?php $datetimepicker_timepicker = false; ?>
    <?php $datetimepicker_showseconds = false; ?>
    <?php $datetimepicker_formatInput = false; ?>
    <?php require($GLOBALS['srcdir'] . '/js/xl/jquery-datetimepicker-2-5-4.js.php'); ?>
    <?php // can add any additional javascript settings to datetimepicker here; need to prepend first setting with a comma ?>
  });
  $('.datetimepicker').datetimepicker({
    <?php $datetimepicker_timepicker = true; ?>
    <?php $datetimepicker_showseconds = false; ?>
    <?php $datetimepicker_formatInput = false; ?>
    <?php require($GLOBALS['srcdir'] . '/js/xl/jquery-datetimepicker-2-5-4.js.php'); ?>
    <?php // can add any additional javascript settings to datetimepicker here; need to prepend first setting with a comma ?>
  });
});

</script>

</head>

<body class="body_top">
<form method='post' action='orders_results.php?batch=<?php echo attr_url($form_batch); ?>&review=<?php echo attr_url($form_review); ?>' onsubmit='return validate(this)'>

<table>
 <tr>
  <td class='text form-inline'>
<?php
if ($form_batch) {
    $form_from_date = isset($_POST['form_from_date']) ? trim($_POST['form_from_date']) : '';
    $form_to_date = isset($_POST['form_to_date']) ? trim($_POST['form_to_date']) : '';
    if (empty($form_to_date)) {
        $form_to_date = $form_from_date;
    }

    $form_proc_type = isset($_REQUEST['form_proc_type']) ? $_REQUEST['form_proc_type'] + 0 : 0;
    if (!$form_proc_type) {
        $form_proc_type = -1;
    }

    $form_proc_type_desc = '';
    if ($form_proc_type > 0) {
        $ptrow = sqlQuery("SELECT name FROM procedure_type WHERE " .
        "procedure_type_id = ?", [$form_proc_type]);
        $form_proc_type_desc = $ptrow['name'];
    }
    ?>
    <?php echo xlt('Procedure'); ?>:
   <input class='form-control' type='text' size='30' name='form_proc_type_desc'
    value='<?php echo attr($form_proc_type_desc) ?>'
    onclick='sel_proc_type()' onfocus='this.blur()'
    title='<?php echo xla('Click to select the desired procedure'); ?>'
    style='cursor:pointer;cursor:hand' readonly />
   <input type='hidden' name='form_proc_type' value='<?php echo attr($form_proc_type); ?>' />

   &nbsp;<?php echo xlt('From'); ?>:
   <input type='text' size='10' class='form-control datepicker' name='form_from_date' id='form_from_date' value='<?php echo attr($form_from_date); ?>' title='<?php echo xla('yyyy-mm-dd'); ?>' />

   &nbsp;<?php echo xlt('To{{Range}}'); ?>:
   <input type='text' size='10' class='form-control datepicker' name='form_to_date' id='form_to_date' value='<?php echo attr($form_to_date); ?>' title='<?php echo xla('yyyy-mm-dd'); ?>' />

   &nbsp;
    <?php
} // end header for batch option
?>
   <!-- removed by jcw -- check/submit sequece too tedious.  This is a quick fix -->
<!--   <input type='checkbox' name='form_all' value='1'<?php if ($_POST['form_all']) {
    echo " checked";
                                                       } ?>><?php echo xlt('Include Completed') ?>
   &nbsp;-->
   <input class='btn btn-primary' type='submit' name='form_refresh' value='<?php echo xla('Refresh'); ?>' />
  </td>
 </tr>
</table>

<?php if (!$form_batch || ($form_proc_type > 0 && $form_from_date)) { ?>
<table width='100%' cellpadding='1' cellspacing='2'>

 <tr class='head'>
  <td colspan='2'><?php echo $form_batch ? xlt('Patient') : xlt('Order'); ?></td>
  <td colspan='4'><?php echo xlt('Report'); ?></td>
  <td colspan='7'><?php echo xlt('Results and'); ?> <span class='reccolor'>
    <?php echo xlt('Recommendations'); ?></span></td>
 </tr>

 <tr class='head'>
  <td><?php echo $form_batch ? xlt('Name') : xlt('Date'); ?></td>
  <td><?php echo $form_batch ? xlt('ID') : xlt('Procedure Name'); ?></td>
  <td><?php echo xlt('Reported'); ?></td>
  <td><?php echo xlt('Ext Time Collected'); ?></td>
  <td><?php echo xlt('Specimen'); ?></td>
  <td><?php echo xlt('Status'); ?></td>
  <td><?php echo xlt('Code'); ?></td>
  <td><?php echo xlt('Name'); ?></td>
  <td><?php echo xlt('Abn'); ?></td>
  <td><?php echo xlt('Value'); ?></td>
  <td><?php echo xlt('Units'); ?></td>
  <td><?php echo xlt('Range'); ?></td>
  <td><?php echo xlt('?'); ?></td>
 </tr>

    <?php
    $sqlBindArray = array();

    $selects =
    "po.procedure_order_id, po.date_ordered, pc.procedure_order_seq, " .
    "pt1.procedure_type_id AS order_type_id, pc.procedure_name, " .
    "pr.procedure_report_id, pr.date_report, pr.date_collected, pr.specimen_num, " .
    "pr.report_status, pr.review_status";

    $joins =
    "JOIN procedure_order_code AS pc ON pc.procedure_order_id = po.procedure_order_id " .
    "LEFT JOIN procedure_type AS pt1 ON pt1.lab_id = po.lab_id AND pt1.procedure_code = pc.procedure_code " .
    "LEFT JOIN procedure_report AS pr ON pr.procedure_order_id = po.procedure_order_id AND " .
    "pr.procedure_order_seq = pc.procedure_order_seq";

    $orderby =
    "po.date_ordered, po.procedure_order_id, " .
    "pc.procedure_order_seq, pr.procedure_report_id";

// removed by jcw -- check/submit sequece too tedious.  This is a quick fix
//$where = empty($_POST['form_all']) ?
//  "( pr.report_status IS NULL OR pr.report_status = '' OR pr.report_status = 'prelim' )" :
//  "1 = 1";

    $where = "1 = 1";

    if ($form_batch) {
        $query = "SELECT po.patient_id, " .
        "pd.fname, pd.mname, pd.lname, pd.pubpid, $selects " .
        "FROM procedure_order AS po " .
        "LEFT JOIN patient_data AS pd ON pd.pid = po.patient_id $joins " .
        "WHERE pt1.procedure_type_id = ? AND " .
        "po.date_ordered >= ? AND po.date_ordered <= ? " .
        "AND $where " .
        "ORDER BY pd.lname, pd.fname, pd.mname, po.patient_id, $orderby";
        array_push($sqlBindArray, $form_proc_type, $form_from_date, $form_to_date);
    } else {
        $query = "SELECT $selects " .
        "FROM procedure_order AS po " .
        "$joins " .
        "WHERE po.patient_id = ? AND $where " .
        "ORDER BY $orderby";
        array_push($sqlBindArray, $pid);
    }

    $res = sqlStatement($query, $sqlBindArray);

    $lastpoid = -1;
    $lastpcid = -1;
    $lastprid = -1;
    $encount = 0;
    $lino = 0;
    $extra_html = '';
    $lastrcn = '';
    $facilities = array();

    while ($row = sqlFetchArray($res)) {
        $order_type_id  = empty($row['order_type_id'      ]) ? 0 : ($row['order_type_id' ] + 0);
        $order_id       = empty($row['procedure_order_id' ]) ? 0 : ($row['procedure_order_id' ] + 0);
        $order_seq      = empty($row['procedure_order_seq']) ? 0 : ($row['procedure_order_seq'] + 0);
        $report_id      = empty($row['procedure_report_id']) ? 0 : ($row['procedure_report_id'] + 0);
        $date_report    = empty($row['date_report'     ]) ? '' : substr($row['date_report'], 0, 16);
        $date_collected = empty($row['date_collected'  ]) ? '' : substr($row['date_collected'], 0, 16);
        $specimen_num   = empty($row['specimen_num'    ]) ? '' : $row['specimen_num'];
        $report_status  = empty($row['report_status'   ]) ? '' : $row['report_status'];
        $review_status  = empty($row['review_status'   ]) ? 'received' : $row['review_status'];

      // skip report_status = receive to make sure do not show the report before it reviewed and sign off by Physicians
        if ($form_review) {
            if ($review_status == "reviewed") {
                continue;
            }
        } else {
            if ($review_status == "received") {
                continue;
            }
        }

        $query_test=sqlFetchArray(sqlStatement("select deleted from forms where form_id=? and formdir='procedure_order'", array($order_id)));
      // skip the procedure that has been deleted from the encounter form
        if ($query_test['deleted']==1) {
            continue;
        }

        $selects = "pt2.procedure_type, pt2.procedure_code, pt2.units AS pt2_units, " .
        "pt2.range AS pt2_range, pt2.procedure_type_id AS procedure_type_id, " .
        "pt2.name AS name, pt2.description, pt2.seq AS seq, " .
        "ps.procedure_result_id, ps.result_code AS result_code, ps.result_text, ps.abnormal, ps.result, " .
        "ps.range, ps.result_status, ps.facility, ps.comments, ps.units, ps.comments";

      // procedure_type_id for order:
        $pt2cond = "pt2.parent = '" . add_escape_custom($order_type_id) . "' AND " .
        "(pt2.procedure_type LIKE 'res%' OR pt2.procedure_type LIKE 'rec%')";

      // pr.procedure_report_id or 0 if none:
        $pscond = "ps.procedure_report_id = '" . add_escape_custom($report_id) . "'";

        $joincond = "ps.result_code = pt2.procedure_code";

      // This union emulates a full outer join. The idea is to pick up all
      // result types defined for this order type, as well as any actual
      // results that do not have a matching result type.
        $query = "(SELECT $selects FROM procedure_type AS pt2 " .
        "LEFT JOIN procedure_result AS ps ON $pscond AND $joincond " .
        "WHERE $pt2cond" .
        ") UNION (" .
        "SELECT $selects FROM procedure_result AS ps " .
        "LEFT JOIN procedure_type AS pt2 ON $pt2cond AND $joincond " .
        "WHERE $pscond) " .
        "ORDER BY seq, name, procedure_type_id, result_code";

        $rres = sqlStatement($query);
        while ($rrow = sqlFetchArray($rres)) {
            $restyp_code      = empty($rrow['procedure_code'  ]) ? '' : $rrow['procedure_code'];
            $restyp_type      = empty($rrow['procedure_type'  ]) ? '' : $rrow['procedure_type'];
            $restyp_name      = empty($rrow['name'            ]) ? '' : $rrow['name'];
            $restyp_units     = empty($rrow['pt2_units'       ]) ? '' : $rrow['pt2_units'];
            $restyp_range     = empty($rrow['pt2_range'       ]) ? '' : $rrow['pt2_range'];

            $result_id        = empty($rrow['procedure_result_id']) ? 0 : ($rrow['procedure_result_id'] + 0);
            $result_code      = empty($rrow['result_code'     ]) ? $restyp_code : $rrow['result_code'];
            $result_text      = empty($rrow['result_text'     ]) ? $restyp_name : $rrow['result_text'];
            $result_abnormal  = empty($rrow['abnormal'        ]) ? '' : $rrow['abnormal'];
            $result_result    = empty($rrow['result'          ]) ? '' : $rrow['result'];
            $result_units     = empty($rrow['units'           ]) ? $restyp_units : $rrow['units'];
            $result_facility  = empty($rrow['facility'        ]) ? '' : $rrow['facility'];
            $result_comments  = empty($rrow['comments'        ]) ? '' : $rrow['comments'];
            $result_range     = empty($rrow['range'           ]) ? $restyp_range : $rrow['range'];
            $result_status    = empty($rrow['result_status'   ]) ? '' : $rrow['result_status'];

            // If there is more than one line of comments, everything after that is "notes".
            $result_notes = '';
            $i = strpos($result_comments, "\n");
            if ($i !== false) {
                $result_notes = trim(substr($result_comments, $i + 1));
                $result_comments = substr($result_comments, 0, $i);
            }

            $result_comments = trim($result_comments);

            if ($result_facility <> "" && !in_array($result_facility, $facilities)) {
                $facilities[] = $result_facility;
            }

            if ($lastpoid != $order_id || $lastpcid != $order_seq) {
                ++$encount;
                $lastrcn = '';
            }

            $bgcolor = "#" . (($encount & 1) ? "ddddff" : "ffdddd");

            echo " <tr class='detail' bgcolor='" . attr($bgcolor) . "'>\n";

            // Generate first 2 columns.
            if ($lastpoid != $order_id || $lastpcid != $order_seq) {
                $lastprid = -1; // force report fields on first line of each procedure
                if ($form_batch) {
                    if ($lastpoid != $order_id) {
                        $tmp = $row['lname'];
                        if ($row['fname'] || $row['mname']) {
                            $tmp .= ', ' . $row['fname'] . ' ' . $row['mname'];
                        }

                        echo "  <td>" . text($tmp) . "</td>\n";
                        echo "  <td>" . text($row['pubpid']) . "</td>\n";
                    } else {
                        echo "  <td colspan='2' style='background-color:transparent'>&nbsp;</td>";
                    }
                } else {
                    if ($lastpoid != $order_id) {
                        echo "  <td>" . text($row['date_ordered']) . "</td>\n";
                    } else {
                        echo "  <td style='background-color:transparent'>&nbsp;</td>";
                    }

                    echo "  <td>" . text($row['procedure_name']) . "</td>\n";
                }
            } else {
                echo "  <td colspan='2' style='background-color:transparent'>&nbsp;</td>";
            }

            // If this starts a new report or a new order, generate the report form
            // fields.  In the case of a new order with no report yet, the fields will
            // have their blank/default values, and form_line (above) will indicate a
            // report ID of 0.
            //
            // TBD: Also generate default report fields and another set of results if
            // the previous report is marked "Preliminary".
            //
            if ($report_id != $lastprid) {
                echo "  <td nowrap>";
                echo "<input type='text' size='13' name='form_date_report[" . attr($lino) . "]'" .
                " id='form_date_report[" . attr($lino) . "]' class='celltextfw datetimepicker' value='" . attr($date_report) . "' " .
                " title='" . xla('Date and time of this report') . "'" .
                " />";
                echo "</td>\n";

                echo "  <td nowrap>";
                echo "<input type='text' size='13' name='form_date_collected[" . attr($lino) . "]'" .
                " id='form_date_collected[" . attr($lino) . "]'" .
                " class='celltextfw datetimepicker' value='" . attr($date_collected) . "' " .
                " title='" . xla('Date and time of sample collection') . "'" .
                " />";
                echo "</td>\n";

                echo "  <td>";
                echo "<input type='text' size='8' name='form_specimen_num[" . attr($lino) . "]'" .
                " class='celltext' value='" . attr($specimen_num) . "' " .
                " title='" . xla('Specimen number/identifier') . "'" .
                " />";
                echo "</td>\n";

                echo "  <td>";
                echo generate_select_list(
                    "form_report_status[$lino]",
                    'proc_rep_status',
                    $report_status,
                    xl('Report Status'),
                    ' ',
                    'cellselect'
                );
                echo "</td>\n";
            } else {
                echo "  <td colspan='4' style='background-color:transparent'>&nbsp;</td>\n";
            }

            echo "  <td nowrap>";
            echo "<input type='text' size='6' name='form_result_code[" . attr($lino) . "]'" .
            " class='celltext' value='" . attr($result_code) . "' />" .
            "</td>\n";

            echo "  <td>" .
            "<input type='text' size='16' name='form_result_text[" . attr($lino) . "]'" .
            " class='celltext' value='" . attr($result_text) . "' />";
            "</td>\n";

            echo "  <td>";
            echo generate_select_list(
                "form_result_abnormal[$lino]",
                'proc_res_abnormal',
                $result_abnormal,
                xl('Indicates abnormality'),
                ' ',
                'cellselect'
            );
            echo "</td>\n";

            echo "  <td>";
            if ($result_units == 'bool') {
                  echo "&nbsp;--";
            } else {
                  echo "<input type='text' size='7' name='form_result_result[" . attr($lino) . "]'" .
                " class='celltext' value='" . attr($result_result) . "' " .
                " />";
            }

            echo "</td>\n";

            echo "  <td>";
            echo "<input type='text' size='4' name='form_result_units[" . attr($lino) . "]'" .
            " class='celltext' value='" . attr($result_units) . "' " .
            " title='" . xla('Units applicable to the result value') . "'" .
            " />";
            echo "</td>\n";

            echo "  <td>";
            echo "<input type='text' size='8' name='form_result_range[" . attr($lino) . "]'" .
            " class='celltext' value='" . attr($result_range) . "' " .
            " title='" . xla('Reference range of results') . "'" .
            " />";
            // Include a hidden form field containing all IDs for this line.
            echo "<input type='hidden' name='form_line[" . attr($lino) . "]' " .
            "value='" . attr($order_id) . ":" . attr($order_seq) . ":" . attr($report_id) . ":" . attr($result_id) . "' />";
            echo "</td>\n";

            echo "  <td class='bold' style='cursor:pointer' " .
            "onclick='extShow(" . attr_js($lino) . ", this)' align='center' " .
            "title='" . xla('Click here to view/edit more details') . "'>";
            echo "&nbsp;?&nbsp;";
            echo "</td>\n";

            echo " </tr>\n";

            // Create a floating div for additional attributes of this result.
            $extra_html .= "<div id='ext_" . attr($lino) . "' " .
            "style='position:absolute;width:750px;border:1px solid black;" .
            "padding:2px;background-color:#cccccc;visibility:hidden;" .
            "z-index:1000;left:-1000px;top:0px;font-size:9pt;'>\n" .
            "<table width='100%'>\n" .
            "<tr><td class='bold' align='center' colspan='2' style='padding:4pt 0 4pt 0'>" .
            text($result_text) .
            "</td></tr>\n" .
            "<tr><td class='bold' width='1%' nowrap>" . xlt('Status') . ": </td>" .
            "<td>" . generate_select_list(
                "form_result_status[$lino]",
                'proc_res_status',
                $result_status,
                xl('Result Status'),
                ''
            ) . "</td></tr>\n" .
              "<tr><td class='bold' nowrap>" . xlt('Facility') . ": </td>" .     // Ensoftek: Changed Facility to Text Area as the field procedure_result-->facility is now multi-line
              "<td><textarea rows='3' cols='15' name='form_facility[" . attr($lino) . "]'" .
              " title='" . xla('Supplier facility name') . "'" .
              " style='width:100%' />" . text($result_facility) .
              "</textarea></td></tr>\n" .
              "<tr><td class='bold' nowrap>" . xlt('Comments') . ": </td>" .
              "<td><textarea rows='3' cols='15' name='form_comments[" . attr($lino) . "]'" .
              " title='" . xla('Comments for this result or recommendation') . "'" .
              " style='width:100%' />" . text($result_comments) .
              "</textarea></td></tr>\n" .
              "<tr><td class='bold' nowrap>" . xlt('Notes') . ": </td>" .
              "<td><textarea rows='4' cols='15' name='form_notes[" . attr($lino) . "]'" .
              " title='" . xla('Additional notes for this result or recommendation') . "'" .
              " style='width:100%' />" . text($result_notes) .
              "</textarea></td></tr>\n" .
              "</table>\n" .
              "<p><center><input class='btn btn-primary' type='button' value='" . xla('Close') . "' " .
              "onclick='extShow(" . attr_js($lino) . ", false)' /></center></p>\n".
              "</div>";

            $lastpoid = $order_id;
            $lastpcid = $order_seq;
            $lastprid = $report_id;
            ++$lino;
        }
    }

    if (!empty($facilities)) {
      // display facility information
        $extra_html .= "<table>";
        $extra_html .= "<tr><th>". xlt('Performing Laboratory Facility') . "</th></tr>";
        foreach ($facilities as $facilityID) {
            foreach (explode(":", $facilityID) as $lab_facility) {
                $facility_array = getFacilityInfo($lab_facility);
                if ($facility_array) {
                    $extra_html .=
                    "<tr><td><hr></td></tr>" .
                    "<tr><td>". text($facility_array['fname']) . " " . text($facility_array['lname']) . ", " . text($facility_array['title']). "</td></tr>" .
                    "<tr><td>". text($facility_array['organization']) . "</td></tr>" .
                    "<tr><td>". text($facility_array['street']) . " " .text($facility_array['city']) . " " . text($facility_array['state']) . "</td></tr>" .
                    "<tr><td>". text(formatPhone($facility_array['phone'])) . "</td></tr>";
                }
            }
        }

        $extra_html .= "</table>\n";
    }
    ?>

</table>

    <?php
    if ($form_review) {
     // if user authorized for pending review.
        if ($reviewauth) {
            ?>
     <center><p>
         <input class='btn btn-primary' type='submit' name='form_submit' value='<?php echo xla('Sign Results'); ?>' />
     </p></center>
            <?php
        } else {
            ?>
     <center><p>
         <input class='btn btn-primary' type='button' name='form_submit' value='<?php echo xla('Sign Results'); ?>' onclick="alert(<?php echo attr_js(xl('Not authorized')) ?>);" />
     </p></center>
            <?php
        }
    } else {
        ?>
 <center><p>
  <input class='btn btn-primary' type='submit' name='form_submit' value='<?php echo xla('Save'); ?>' />
 </p></center>
        <?php
    }
    ?>

<?php } ?>

<?php echo $extra_html; ?>

</form>
</body>
</html><|MERGE_RESOLUTION|>--- conflicted
+++ resolved
@@ -15,11 +15,8 @@
 require_once("$srcdir/options.inc.php");
 require_once("$srcdir/lab.inc");
 
-<<<<<<< HEAD
+use OpenEMR\Common\Acl\AclMain;
 use OpenEMR\Core\Header;
-=======
-use OpenEMR\Common\Acl\AclMain;
->>>>>>> d97d47cb
 
 // Indicates if we are entering in batch mode.
 $form_batch = empty($_GET['batch']) ? 0 : 1;
